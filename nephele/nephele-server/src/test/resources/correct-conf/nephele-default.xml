--- conflicted
+++ resolved
@@ -44,11 +44,8 @@
         <key>taskmanager.memory.size</key>
         <value>8</value>
     </property>
-<<<<<<< HEAD
-=======
     <property>
         <key>instancemanager.local.type</key>
         <value>test,4,4,1024,160,0</value>
     </property>
->>>>>>> 3b219b1f
 </configuration>